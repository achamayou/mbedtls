--- conflicted
+++ resolved
@@ -66,11 +66,8 @@
 #include "mbedtls/ccm.h"
 #include "mbedtls/chachapoly.h"
 #include "mbedtls/cmac.h"
-<<<<<<< HEAD
 #include "mbedtls/poly1305.h"
-=======
-
->>>>>>> c041435f
+
 #include "mbedtls/havege.h"
 #include "mbedtls/ctr_drbg.h"
 #include "mbedtls/hmac_drbg.h"
@@ -240,15 +237,10 @@
 typedef struct {
     char md4, md5, ripemd160, sha1, sha256, sha512,
          arc4, des3, des,
-<<<<<<< HEAD
          aes_cbc, aes_gcm, aes_ccm, chachapoly,
          aes_cmac, des3_cmac,
-         camellia, blowfish, chacha20,
+         aria, camellia, blowfish, chacha20,
          poly1305,
-=======
-         aes_cbc, aes_gcm, aes_ccm, aes_cmac, des3_cmac,
-         aria, camellia, blowfish,
->>>>>>> c041435f
          havege, ctr_drbg, hmac_drbg,
          rsa, dhm, ecdsa, ecdh;
 } todo_list;
