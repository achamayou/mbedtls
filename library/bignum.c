/*
 *  Multi-precision integer library
 *
 *  Copyright (C) 2006-2014, ARM Limited, All Rights Reserved
 *
 *  This file is part of mbed TLS (https://tls.mbed.org)
 *
 *  This program is free software; you can redistribute it and/or modify
 *  it under the terms of the GNU General Public License as published by
 *  the Free Software Foundation; either version 2 of the License, or
 *  (at your option) any later version.
 *
 *  This program is distributed in the hope that it will be useful,
 *  but WITHOUT ANY WARRANTY; without even the implied warranty of
 *  MERCHANTABILITY or FITNESS FOR A PARTICULAR PURPOSE.  See the
 *  GNU General Public License for more details.
 *
 *  You should have received a copy of the GNU General Public License along
 *  with this program; if not, write to the Free Software Foundation, Inc.,
 *  51 Franklin Street, Fifth Floor, Boston, MA 02110-1301 USA.
 */

/*
 *  The following sources were referenced in the design of this Multi-precision
 *  Integer library:
 *
 *  [1] Handbook of Applied Cryptography - 1997
 *      Menezes, van Oorschot and Vanstone
 *
 *  [2] Multi-Precision Math
 *      Tom St Denis
 *      https://github.com/libtom/libtommath/blob/develop/tommath.pdf
 *
 *  [3] GNU Multi-Precision Arithmetic Library
 *      https://gmplib.org/manual/index.html
 *
 */

#if !defined(POLARSSL_CONFIG_FILE)
#include "polarssl/config.h"
#else
#include POLARSSL_CONFIG_FILE
#endif

#if defined(POLARSSL_BIGNUM_C)

#include "polarssl/bignum.h"
#include "polarssl/bn_mul.h"

#include <string.h>

#if defined(POLARSSL_PLATFORM_C)
#include "polarssl/platform.h"
#else
#include <stdio.h>
#include <stdlib.h>
#define polarssl_printf     printf
#define polarssl_malloc     malloc
#define polarssl_free       free
#endif

/* Implementation that should never be optimized out by the compiler */
static void polarssl_zeroize( void *v, size_t n ) {
    volatile unsigned char *p = v; while( n-- ) *p++ = 0;
}

#define ciL    (sizeof(t_uint))         /* chars in limb  */
#define biL    (ciL << 3)               /* bits  in limb  */
#define biH    (ciL << 2)               /* half limb size */

#define MPI_SIZE_T_MAX  ( (size_t) -1 ) /* SIZE_T_MAX is not standard */

/*
 * Convert between bits/chars and number of limbs
 * Divide first in order to avoid potential overflows
 */
#define BITS_TO_LIMBS(i)  ( (i) / biL + ( (i) % biL != 0 ) )
#define CHARS_TO_LIMBS(i) ( (i) / ciL + ( (i) % ciL != 0 ) )

/*
 * Initialize one MPI
 */
void mpi_init( mpi *X )
{
    if( X == NULL )
        return;

    X->s = 1;
    X->n = 0;
    X->p = NULL;
}

/*
 * Unallocate one MPI
 */
void mpi_free( mpi *X )
{
    if( X == NULL )
        return;

    if( X->p != NULL )
    {
        polarssl_zeroize( X->p, X->n * ciL );
        polarssl_free( X->p );
    }

    X->s = 1;
    X->n = 0;
    X->p = NULL;
}

/*
 * Enlarge to the specified number of limbs
 */
int mpi_grow( mpi *X, size_t nblimbs )
{
    t_uint *p;

    if( nblimbs > POLARSSL_MPI_MAX_LIMBS )
        return( POLARSSL_ERR_MPI_MALLOC_FAILED );

    if( X->n < nblimbs )
    {
        if( ( p = polarssl_malloc( nblimbs * ciL ) ) == NULL )
            return( POLARSSL_ERR_MPI_MALLOC_FAILED );

        memset( p, 0, nblimbs * ciL );

        if( X->p != NULL )
        {
            memcpy( p, X->p, X->n * ciL );
            polarssl_zeroize( X->p, X->n * ciL );
            polarssl_free( X->p );
        }

        X->n = nblimbs;
        X->p = p;
    }

    return( 0 );
}

/*
 * Resize down as much as possible,
 * while keeping at least the specified number of limbs
 */
int mpi_shrink( mpi *X, size_t nblimbs )
{
    t_uint *p;
    size_t i;

    /* Actually resize up in this case */
    if( X->n <= nblimbs )
        return( mpi_grow( X, nblimbs ) );

    for( i = X->n - 1; i > 0; i-- )
        if( X->p[i] != 0 )
            break;
    i++;

    if( i < nblimbs )
        i = nblimbs;

    if( ( p = polarssl_malloc( i * ciL ) ) == NULL )
        return( POLARSSL_ERR_MPI_MALLOC_FAILED );

    memset( p, 0, i * ciL );

    if( X->p != NULL )
    {
        memcpy( p, X->p, i * ciL );
        polarssl_zeroize( X->p, X->n * ciL );
        polarssl_free( X->p );
    }

    X->n = i;
    X->p = p;

    return( 0 );
}

/*
 * Copy the contents of Y into X
 */
int mpi_copy( mpi *X, const mpi *Y )
{
    int ret;
    size_t i;

    if( X == Y )
        return( 0 );

    if( Y->p == NULL )
    {
        mpi_free( X );
        return( 0 );
    }

    for( i = Y->n - 1; i > 0; i-- )
        if( Y->p[i] != 0 )
            break;
    i++;

    X->s = Y->s;

    MPI_CHK( mpi_grow( X, i ) );

    memset( X->p, 0, X->n * ciL );
    memcpy( X->p, Y->p, i * ciL );

cleanup:

    return( ret );
}

/*
 * Swap the contents of X and Y
 */
void mpi_swap( mpi *X, mpi *Y )
{
    mpi T;

    memcpy( &T,  X, sizeof( mpi ) );
    memcpy(  X,  Y, sizeof( mpi ) );
    memcpy(  Y, &T, sizeof( mpi ) );
}

/*
 * Conditionally assign X = Y, without leaking information
 * about whether the assignment was made or not.
 * (Leaking information about the respective sizes of X and Y is ok however.)
 */
int mpi_safe_cond_assign( mpi *X, const mpi *Y, unsigned char assign )
{
    int ret = 0;
    size_t i;

    /* make sure assign is 0 or 1 in a time-constant manner */
    assign = (assign | (unsigned char)-assign) >> 7;

    MPI_CHK( mpi_grow( X, Y->n ) );

    X->s = X->s * ( 1 - assign ) + Y->s * assign;

    for( i = 0; i < Y->n; i++ )
        X->p[i] = X->p[i] * ( 1 - assign ) + Y->p[i] * assign;

    for( ; i < X->n; i++ )
        X->p[i] *= ( 1 - assign );

cleanup:
    return( ret );
}

/*
 * Conditionally swap X and Y, without leaking information
 * about whether the swap was made or not.
 * Here it is not ok to simply swap the pointers, which whould lead to
 * different memory access patterns when X and Y are used afterwards.
 */
int mpi_safe_cond_swap( mpi *X, mpi *Y, unsigned char swap )
{
    int ret, s;
    size_t i;
    t_uint tmp;

    if( X == Y )
        return( 0 );

    /* make sure swap is 0 or 1 in a time-constant manner */
    swap = (swap | (unsigned char)-swap) >> 7;

    MPI_CHK( mpi_grow( X, Y->n ) );
    MPI_CHK( mpi_grow( Y, X->n ) );

    s = X->s;
    X->s = X->s * ( 1 - swap ) + Y->s * swap;
    Y->s = Y->s * ( 1 - swap ) +    s * swap;


    for( i = 0; i < X->n; i++ )
    {
        tmp = X->p[i];
        X->p[i] = X->p[i] * ( 1 - swap ) + Y->p[i] * swap;
        Y->p[i] = Y->p[i] * ( 1 - swap ) +     tmp * swap;
    }

cleanup:
    return( ret );
}

/*
 * Set value from integer
 */
int mpi_lset( mpi *X, t_sint z )
{
    int ret;

    MPI_CHK( mpi_grow( X, 1 ) );
    memset( X->p, 0, X->n * ciL );

    X->p[0] = ( z < 0 ) ? -z : z;
    X->s    = ( z < 0 ) ? -1 : 1;

cleanup:

    return( ret );
}

/*
 * Get a specific bit
 */
int mpi_get_bit( const mpi *X, size_t pos )
{
    if( X->n * biL <= pos )
        return( 0 );

    return( ( X->p[pos / biL] >> ( pos % biL ) ) & 0x01 );
}

/*
 * Set a bit to a specific value of 0 or 1
 */
int mpi_set_bit( mpi *X, size_t pos, unsigned char val )
{
    int ret = 0;
    size_t off = pos / biL;
    size_t idx = pos % biL;

    if( val != 0 && val != 1 )
        return( POLARSSL_ERR_MPI_BAD_INPUT_DATA );

    if( X->n * biL <= pos )
    {
        if( val == 0 )
            return( 0 );

        MPI_CHK( mpi_grow( X, off + 1 ) );
    }

    X->p[off] &= ~( (t_uint) 0x01 << idx );
    X->p[off] |= (t_uint) val << idx;

cleanup:

    return( ret );
}

/*
 * Return the number of least significant bits
 */
size_t mpi_lsb( const mpi *X )
{
    size_t i, j, count = 0;

    for( i = 0; i < X->n; i++ )
        for( j = 0; j < biL; j++, count++ )
            if( ( ( X->p[i] >> j ) & 1 ) != 0 )
                return( count );

    return( 0 );
}

/*
 * Count leading zero bits in a given integer
 */
static size_t int_clz( const t_uint x )
{
    size_t j;
    t_uint mask = (t_uint) 1 << (biL - 1);

    for( j = 0; j < biL; j++ )
    {
        if( x & mask ) break;

        mask >>= 1;
    }

    return j;
}

/*
 * Return the number of most significant bits
 */
size_t mpi_msb( const mpi *X )
{
    size_t i, j;

    if( X->n == 0 )
        return( 0 );

    for( i = X->n - 1; i > 0; i-- )
        if( X->p[i] != 0 )
            break;

    j = biL - int_clz( X->p[i] );

    return( ( i * biL ) + j );
}

/*
 * Return the total size in bytes
 */
size_t mpi_size( const mpi *X )
{
    return( ( mpi_msb( X ) + 7 ) >> 3 );
}

/*
 * Convert an ASCII character to digit value
 */
static int mpi_get_digit( t_uint *d, int radix, char c )
{
    *d = 255;

    if( c >= 0x30 && c <= 0x39 ) *d = c - 0x30;
    if( c >= 0x41 && c <= 0x46 ) *d = c - 0x37;
    if( c >= 0x61 && c <= 0x66 ) *d = c - 0x57;

    if( *d >= (t_uint) radix )
        return( POLARSSL_ERR_MPI_INVALID_CHARACTER );

    return( 0 );
}

/*
 * Import from an ASCII string
 */
int mpi_read_string( mpi *X, int radix, const char *s )
{
    int ret;
    size_t i, j, slen, n;
    t_uint d;
    mpi T;

    if( radix < 2 || radix > 16 )
        return( POLARSSL_ERR_MPI_BAD_INPUT_DATA );

    mpi_init( &T );

    slen = strlen( s );

    if( radix == 16 )
    {
        if( slen > MPI_SIZE_T_MAX >> 2 )
            return( POLARSSL_ERR_MPI_BAD_INPUT_DATA );

        n = BITS_TO_LIMBS( slen << 2 );

        MPI_CHK( mpi_grow( X, n ) );
        MPI_CHK( mpi_lset( X, 0 ) );

        for( i = slen, j = 0; i > 0; i--, j++ )
        {
            if( i == 1 && s[i - 1] == '-' )
            {
                X->s = -1;
                break;
            }

            MPI_CHK( mpi_get_digit( &d, radix, s[i - 1] ) );
            X->p[j / ( 2 * ciL )] |= d << ( ( j % ( 2 * ciL ) ) << 2 );
        }
    }
    else
    {
        MPI_CHK( mpi_lset( X, 0 ) );

        for( i = 0; i < slen; i++ )
        {
            if( i == 0 && s[i] == '-' )
            {
                X->s = -1;
                continue;
            }

            MPI_CHK( mpi_get_digit( &d, radix, s[i] ) );
            MPI_CHK( mpi_mul_int( &T, X, radix ) );

            if( X->s == 1 )
            {
                MPI_CHK( mpi_add_int( X, &T, d ) );
            }
            else
            {
                MPI_CHK( mpi_sub_int( X, &T, d ) );
            }
        }
    }

cleanup:

    mpi_free( &T );

    return( ret );
}

/*
 * Helper to write the digits high-order first
 */
static int mpi_write_hlp( mpi *X, int radix, char **p )
{
    int ret;
    t_uint r;

    if( radix < 2 || radix > 16 )
        return( POLARSSL_ERR_MPI_BAD_INPUT_DATA );

    MPI_CHK( mpi_mod_int( &r, X, radix ) );
    MPI_CHK( mpi_div_int( X, NULL, X, radix ) );

    if( mpi_cmp_int( X, 0 ) != 0 )
        MPI_CHK( mpi_write_hlp( X, radix, p ) );

    if( r < 10 )
        *(*p)++ = (char)( r + 0x30 );
    else
        *(*p)++ = (char)( r + 0x37 );

cleanup:

    return( ret );
}

/*
 * Export into an ASCII string
 */
int mpi_write_string( const mpi *X, int radix, char *s, size_t *slen )
{
    int ret = 0;
    size_t n;
    char *p;
    mpi T;

    if( radix < 2 || radix > 16 )
        return( POLARSSL_ERR_MPI_BAD_INPUT_DATA );

    n = mpi_msb( X );
    if( radix >=  4 ) n >>= 1;
    if( radix >= 16 ) n >>= 1;
    /*
     * Round up the buffer length to an even value to ensure that there is
     * enough room for hexadecimal values that can be represented in an odd
     * number of digits.
     */
    n += 3 + ( ( n + 1 ) & 1 );

    if( *slen < n )
    {
        *slen = n;
        return( POLARSSL_ERR_MPI_BUFFER_TOO_SMALL );
    }

    p = s;
    mpi_init( &T );

    if( X->s == -1 )
        *p++ = '-';

    if( radix == 16 )
    {
        int c;
        size_t i, j, k;

        for( i = X->n, k = 0; i > 0; i-- )
        {
            for( j = ciL; j > 0; j-- )
            {
                c = ( X->p[i - 1] >> ( ( j - 1 ) << 3) ) & 0xFF;

                if( c == 0 && k == 0 && ( i + j ) != 2 )
                    continue;

                *(p++) = "0123456789ABCDEF" [c / 16];
                *(p++) = "0123456789ABCDEF" [c % 16];
                k = 1;
            }
        }
    }
    else
    {
        MPI_CHK( mpi_copy( &T, X ) );

        if( T.s == -1 )
            T.s = 1;

        MPI_CHK( mpi_write_hlp( &T, radix, &p ) );
    }

    *p++ = '\0';
    *slen = p - s;

cleanup:

    mpi_free( &T );

    return( ret );
}

#if defined(POLARSSL_FS_IO)
/*
 * Read X from an opened file
 */
int mpi_read_file( mpi *X, int radix, FILE *fin )
{
    t_uint d;
    size_t slen;
    char *p;
    /*
     * Buffer should have space for (short) label and decimal formatted MPI,
     * newline characters and '\0'
     */
    char s[ POLARSSL_MPI_RW_BUFFER_SIZE ];

    memset( s, 0, sizeof( s ) );
    if( fgets( s, sizeof( s ) - 1, fin ) == NULL )
        return( POLARSSL_ERR_MPI_FILE_IO_ERROR );

    slen = strlen( s );
    if( slen == sizeof( s ) - 2 )
        return( POLARSSL_ERR_MPI_BUFFER_TOO_SMALL );

    if( slen > 0 && s[slen - 1] == '\n' ) { slen--; s[slen] = '\0'; }
    if( slen > 0 && s[slen - 1] == '\r' ) { slen--; s[slen] = '\0'; }

    p = s + slen;
    while( p-- > s )
        if( mpi_get_digit( &d, radix, *p ) != 0 )
            break;

    return( mpi_read_string( X, radix, p + 1 ) );
}

/*
 * Write X into an opened file (or stdout if fout == NULL)
 */
int mpi_write_file( const char *p, const mpi *X, int radix, FILE *fout )
{
    int ret;
    size_t n, slen, plen;
    /*
     * Buffer should have space for (short) label and decimal formatted MPI,
     * newline characters and '\0'
     */
    char s[ POLARSSL_MPI_RW_BUFFER_SIZE ];

    n = sizeof( s );
    memset( s, 0, n );
    n -= 2;

    MPI_CHK( mpi_write_string( X, radix, s, (size_t *) &n ) );

    if( p == NULL ) p = "";

    plen = strlen( p );
    slen = strlen( s );
    s[slen++] = '\r';
    s[slen++] = '\n';

    if( fout != NULL )
    {
        if( fwrite( p, 1, plen, fout ) != plen ||
            fwrite( s, 1, slen, fout ) != slen )
            return( POLARSSL_ERR_MPI_FILE_IO_ERROR );
    }
    else
        polarssl_printf( "%s%s", p, s );

cleanup:

    return( ret );
}
#endif /* POLARSSL_FS_IO */

/*
 * Import X from unsigned binary data, big endian
 */
int mpi_read_binary( mpi *X, const unsigned char *buf, size_t buflen )
{
    int ret;
    size_t i, j;
    size_t const limbs = CHARS_TO_LIMBS( buflen );

    /* Ensure that target MPI has exactly the necessary number of limbs */
    if( X->n != limbs )
    {
        mpi_free( X );
        mpi_init( X );
        MPI_CHK( mpi_grow( X, limbs ) );
    }

    MPI_CHK( mpi_lset( X, 0 ) );

    for( i = buflen, j = 0; i > 0; i--, j++ )
        X->p[j / ciL] |= ((t_uint) buf[i - 1]) << ((j % ciL) << 3);

cleanup:

    return( ret );
}

/*
 * Export X into unsigned binary data, big endian
 */
int mpi_write_binary( const mpi *X, unsigned char *buf, size_t buflen )
{
    size_t i, j, n;

    n = mpi_size( X );

    if( buflen < n )
        return( POLARSSL_ERR_MPI_BUFFER_TOO_SMALL );

    memset( buf, 0, buflen );

    for( i = buflen - 1, j = 0; n > 0; i--, j++, n-- )
        buf[i] = (unsigned char)( X->p[j / ciL] >> ((j % ciL) << 3) );

    return( 0 );
}

/*
 * Left-shift: X <<= count
 */
int mpi_shift_l( mpi *X, size_t count )
{
    int ret;
    size_t i, v0, t1;
    t_uint r0 = 0, r1;

    v0 = count / (biL    );
    t1 = count & (biL - 1);

    i = mpi_msb( X ) + count;

    if( X->n * biL < i )
        MPI_CHK( mpi_grow( X, BITS_TO_LIMBS( i ) ) );

    ret = 0;

    /*
     * shift by count / limb_size
     */
    if( v0 > 0 )
    {
        for( i = X->n; i > v0; i-- )
            X->p[i - 1] = X->p[i - v0 - 1];

        for( ; i > 0; i-- )
            X->p[i - 1] = 0;
    }

    /*
     * shift by count % limb_size
     */
    if( t1 > 0 )
    {
        for( i = v0; i < X->n; i++ )
        {
            r1 = X->p[i] >> (biL - t1);
            X->p[i] <<= t1;
            X->p[i] |= r0;
            r0 = r1;
        }
    }

cleanup:

    return( ret );
}

/*
 * Right-shift: X >>= count
 */
int mpi_shift_r( mpi *X, size_t count )
{
    size_t i, v0, v1;
    t_uint r0 = 0, r1;

    v0 = count /  biL;
    v1 = count & (biL - 1);

    if( v0 > X->n || ( v0 == X->n && v1 > 0 ) )
        return mpi_lset( X, 0 );

    /*
     * shift by count / limb_size
     */
    if( v0 > 0 )
    {
        for( i = 0; i < X->n - v0; i++ )
            X->p[i] = X->p[i + v0];

        for( ; i < X->n; i++ )
            X->p[i] = 0;
    }

    /*
     * shift by count % limb_size
     */
    if( v1 > 0 )
    {
        for( i = X->n; i > 0; i-- )
        {
            r1 = X->p[i - 1] << (biL - v1);
            X->p[i - 1] >>= v1;
            X->p[i - 1] |= r0;
            r0 = r1;
        }
    }

    return( 0 );
}

/*
 * Compare unsigned values
 */
int mpi_cmp_abs( const mpi *X, const mpi *Y )
{
    size_t i, j;

    for( i = X->n; i > 0; i-- )
        if( X->p[i - 1] != 0 )
            break;

    for( j = Y->n; j > 0; j-- )
        if( Y->p[j - 1] != 0 )
            break;

    if( i == 0 && j == 0 )
        return( 0 );

    if( i > j ) return(  1 );
    if( j > i ) return( -1 );

    for( ; i > 0; i-- )
    {
        if( X->p[i - 1] > Y->p[i - 1] ) return(  1 );
        if( X->p[i - 1] < Y->p[i - 1] ) return( -1 );
    }

    return( 0 );
}

/*
 * Compare signed values
 */
int mpi_cmp_mpi( const mpi *X, const mpi *Y )
{
    size_t i, j;

    for( i = X->n; i > 0; i-- )
        if( X->p[i - 1] != 0 )
            break;

    for( j = Y->n; j > 0; j-- )
        if( Y->p[j - 1] != 0 )
            break;

    if( i == 0 && j == 0 )
        return( 0 );

    if( i > j ) return(  X->s );
    if( j > i ) return( -Y->s );

    if( X->s > 0 && Y->s < 0 ) return(  1 );
    if( Y->s > 0 && X->s < 0 ) return( -1 );

    for( ; i > 0; i-- )
    {
        if( X->p[i - 1] > Y->p[i - 1] ) return(  X->s );
        if( X->p[i - 1] < Y->p[i - 1] ) return( -X->s );
    }

    return( 0 );
}

/*
 * Compare signed values
 */
int mpi_cmp_int( const mpi *X, t_sint z )
{
    mpi Y;
    t_uint p[1];

    *p  = ( z < 0 ) ? -z : z;
    Y.s = ( z < 0 ) ? -1 : 1;
    Y.n = 1;
    Y.p = p;

    return( mpi_cmp_mpi( X, &Y ) );
}

/*
 * Unsigned addition: X = |A| + |B|  (HAC 14.7)
 */
int mpi_add_abs( mpi *X, const mpi *A, const mpi *B )
{
    int ret;
    size_t i, j;
    t_uint *o, *p, c, tmp;

    if( X == B )
    {
        const mpi *T = A; A = X; B = T;
    }

    if( X != A )
        MPI_CHK( mpi_copy( X, A ) );

    /*
     * X should always be positive as a result of unsigned additions.
     */
    X->s = 1;

    for( j = B->n; j > 0; j-- )
        if( B->p[j - 1] != 0 )
            break;

    MPI_CHK( mpi_grow( X, j ) );

    o = B->p; p = X->p; c = 0;

    /*
     * tmp is used because it might happen that p == o
     */
    for( i = 0; i < j; i++, o++, p++ )
    {
        tmp= *o;
        *p +=  c; c  = ( *p <  c );
        *p += tmp; c += ( *p < tmp );
    }

    while( c != 0 )
    {
        if( i >= X->n )
        {
            MPI_CHK( mpi_grow( X, i + 1 ) );
            p = X->p + i;
        }

        *p += c; c = ( *p < c ); i++; p++;
    }

cleanup:
    return( ret );
}

/*
 * Helper for mpi subtraction
 */
static void mpi_sub_hlp( size_t n, t_uint *s, t_uint *d )
{
    size_t i;
    t_uint c, z;

    for( i = c = 0; i < n; i++, s++, d++ )
    {
        z = ( *d <  c );     *d -=  c;
        c = ( *d < *s ) + z; *d -= *s;
    }

    while( c != 0 )
    {
        z = ( *d < c ); *d -= c;
        c = z; i++; d++;
    }
}

/*
 * Unsigned subtraction: X = |A| - |B|  (HAC 14.9)
 */
int mpi_sub_abs( mpi *X, const mpi *A, const mpi *B )
{
    mpi TB;
    int ret;
    size_t n;

    if( mpi_cmp_abs( A, B ) < 0 )
        return( POLARSSL_ERR_MPI_NEGATIVE_VALUE );

    mpi_init( &TB );

    if( X == B )
    {
        MPI_CHK( mpi_copy( &TB, B ) );
        B = &TB;
    }

    if( X != A )
        MPI_CHK( mpi_copy( X, A ) );

    /*
     * X should always be positive as a result of unsigned subtractions.
     */
    X->s = 1;

    ret = 0;

    for( n = B->n; n > 0; n-- )
        if( B->p[n - 1] != 0 )
            break;

    mpi_sub_hlp( n, B->p, X->p );

cleanup:

    mpi_free( &TB );

    return( ret );
}

/*
 * Signed addition: X = A + B
 */
int mpi_add_mpi( mpi *X, const mpi *A, const mpi *B )
{
    int ret, s = A->s;

    if( A->s * B->s < 0 )
    {
        if( mpi_cmp_abs( A, B ) >= 0 )
        {
            MPI_CHK( mpi_sub_abs( X, A, B ) );
            X->s =  s;
        }
        else
        {
            MPI_CHK( mpi_sub_abs( X, B, A ) );
            X->s = -s;
        }
    }
    else
    {
        MPI_CHK( mpi_add_abs( X, A, B ) );
        X->s = s;
    }

cleanup:

    return( ret );
}

/*
 * Signed subtraction: X = A - B
 */
int mpi_sub_mpi( mpi *X, const mpi *A, const mpi *B )
{
    int ret, s = A->s;

    if( A->s * B->s > 0 )
    {
        if( mpi_cmp_abs( A, B ) >= 0 )
        {
            MPI_CHK( mpi_sub_abs( X, A, B ) );
            X->s =  s;
        }
        else
        {
            MPI_CHK( mpi_sub_abs( X, B, A ) );
            X->s = -s;
        }
    }
    else
    {
        MPI_CHK( mpi_add_abs( X, A, B ) );
        X->s = s;
    }

cleanup:

    return( ret );
}

/*
 * Signed addition: X = A + b
 */
int mpi_add_int( mpi *X, const mpi *A, t_sint b )
{
    mpi _B;
    t_uint p[1];

    p[0] = ( b < 0 ) ? -b : b;
    _B.s = ( b < 0 ) ? -1 : 1;
    _B.n = 1;
    _B.p = p;

    return( mpi_add_mpi( X, A, &_B ) );
}

/*
 * Signed subtraction: X = A - b
 */
int mpi_sub_int( mpi *X, const mpi *A, t_sint b )
{
    mpi _B;
    t_uint p[1];

    p[0] = ( b < 0 ) ? -b : b;
    _B.s = ( b < 0 ) ? -1 : 1;
    _B.n = 1;
    _B.p = p;

    return( mpi_sub_mpi( X, A, &_B ) );
}

/*
 * Helper for mpi multiplication
 */
static
#if defined(__APPLE__) && defined(__arm__)
/*
 * Apple LLVM version 4.2 (clang-425.0.24) (based on LLVM 3.2svn)
 * appears to need this to prevent bad ARM code generation at -O3.
 */
__attribute__ ((noinline))
#endif
void mpi_mul_hlp( size_t i, t_uint *s, t_uint *d, t_uint b )
{
    t_uint c = 0, t = 0;

#if defined(MULADDC_HUIT)
    for( ; i >= 8; i -= 8 )
    {
        MULADDC_INIT
        MULADDC_HUIT
        MULADDC_STOP
    }

    for( ; i > 0; i-- )
    {
        MULADDC_INIT
        MULADDC_CORE
        MULADDC_STOP
    }
#else /* MULADDC_HUIT */
    for( ; i >= 16; i -= 16 )
    {
        MULADDC_INIT
        MULADDC_CORE   MULADDC_CORE
        MULADDC_CORE   MULADDC_CORE
        MULADDC_CORE   MULADDC_CORE
        MULADDC_CORE   MULADDC_CORE

        MULADDC_CORE   MULADDC_CORE
        MULADDC_CORE   MULADDC_CORE
        MULADDC_CORE   MULADDC_CORE
        MULADDC_CORE   MULADDC_CORE
        MULADDC_STOP
    }

    for( ; i >= 8; i -= 8 )
    {
        MULADDC_INIT
        MULADDC_CORE   MULADDC_CORE
        MULADDC_CORE   MULADDC_CORE

        MULADDC_CORE   MULADDC_CORE
        MULADDC_CORE   MULADDC_CORE
        MULADDC_STOP
    }

    for( ; i > 0; i-- )
    {
        MULADDC_INIT
        MULADDC_CORE
        MULADDC_STOP
    }
#endif /* MULADDC_HUIT */

    t++;

    do {
        *d += c; c = ( *d < c ); d++;
    }
    while( c != 0 );
}

/*
 * Baseline multiplication: X = A * B  (HAC 14.12)
 */
int mpi_mul_mpi( mpi *X, const mpi *A, const mpi *B )
{
    int ret;
    size_t i, j;
    mpi TA, TB;

    mpi_init( &TA ); mpi_init( &TB );

    if( X == A ) { MPI_CHK( mpi_copy( &TA, A ) ); A = &TA; }
    if( X == B ) { MPI_CHK( mpi_copy( &TB, B ) ); B = &TB; }

    for( i = A->n; i > 0; i-- )
        if( A->p[i - 1] != 0 )
            break;

    for( j = B->n; j > 0; j-- )
        if( B->p[j - 1] != 0 )
            break;

    MPI_CHK( mpi_grow( X, i + j ) );
    MPI_CHK( mpi_lset( X, 0 ) );

    for( i++; j > 0; j-- )
        mpi_mul_hlp( i - 1, A->p, X->p + j - 1, B->p[j - 1] );

    X->s = A->s * B->s;

cleanup:

    mpi_free( &TB ); mpi_free( &TA );

    return( ret );
}

/*
 * Baseline multiplication: X = A * b
 */
int mpi_mul_int( mpi *X, const mpi *A, t_sint b )
{
    mpi _B;
    t_uint p[1];

    _B.s = 1;
    _B.n = 1;
    _B.p = p;
    p[0] = b;

    return( mpi_mul_mpi( X, A, &_B ) );
}

/*
 * Unsigned integer divide - double t_uint, dividend, u1/u0, and t_uint
 * divisor, d
 */
static t_uint int_div_int( t_uint u1, t_uint u0, t_uint d, t_uint *r )
{
#if defined(POLARSSL_HAVE_UDBL)
    t_udbl dividend, quotient;
#else
    const t_uint radix = (t_uint) 1 << biH;
    const t_uint uint_halfword_mask = ( (t_uint) 1 << biH ) - 1;
    t_uint d0, d1, q0, q1, rAX, r0, quotient;
    t_uint u0_msw, u0_lsw;
    size_t s;
#endif

    /*
     * Check for overflow
     */
    if( 0 == d || u1 >= d )
    {
        if ( r != NULL ) *r = ~0;

        return ( ~0 );
    }

#if defined(POLARSSL_HAVE_UDBL)
    dividend  = (t_udbl) u1 << biL;
    dividend |= (t_udbl) u0;
    quotient = dividend / d;
    if( quotient > ( (t_udbl) 1 << biL ) - 1 )
        quotient = ( (t_udbl) 1 << biL ) - 1;

    if( r != NULL )
        *r = (t_uint)( dividend - (quotient * d ) );

    return (t_uint) quotient;
#else

    /*
     * Algorithm D, Section 4.3.1 - The Art of Computer Programming
     *   Vol. 2 - Seminumerical Algorithms, Knuth
     */

    /*
     * Normalize the divisor, d, and dividend, u0, u1
     */
    s = int_clz( d );
    d = d << s;

    u1 = u1 << s;
    u1 |= ( u0 >> ( biL - s ) ) & ( -(t_sint)s >> ( biL - 1 ) );
    u0 =  u0 << s;

    d1 = d >> biH;
    d0 = d & uint_halfword_mask;

    u0_msw = u0 >> biH;
    u0_lsw = u0 & uint_halfword_mask;

    /*
     * Find the first quotient and remainder
     */
    q1 = u1 / d1;
    r0 = u1 - d1 * q1;

    while( q1 >= radix || ( q1 * d0 > radix * r0 + u0_msw ) )
    {
        q1 -= 1;
        r0 += d1;

        if ( r0 >= radix ) break;
    }

    rAX = ( u1 * radix ) + ( u0_msw - q1 * d );
    q0 = rAX / d1;
    r0 = rAX - q0 * d1;

    while( q0 >= radix || ( q0 * d0 > radix * r0 + u0_lsw ) )
    {
        q0 -= 1;
        r0 += d1;

        if ( r0 >= radix ) break;
    }

    if (r != NULL)
        *r = ( rAX * radix + u0_lsw - q0 * d ) >> s;

    quotient = q1 * radix + q0;

    return quotient;
#endif
}

/*
 * Division by mpi: A = Q * B + R  (HAC 14.20)
 */
int mpi_div_mpi( mpi *Q, mpi *R, const mpi *A, const mpi *B )
{
    int ret;
    size_t i, n, t, k;
    mpi X, Y, Z, T1, T2;

    if( mpi_cmp_int( B, 0 ) == 0 )
        return( POLARSSL_ERR_MPI_DIVISION_BY_ZERO );

    mpi_init( &X ); mpi_init( &Y ); mpi_init( &Z );
    mpi_init( &T1 ); mpi_init( &T2 );

    if( mpi_cmp_abs( A, B ) < 0 )
    {
        if( Q != NULL ) MPI_CHK( mpi_lset( Q, 0 ) );
        if( R != NULL ) MPI_CHK( mpi_copy( R, A ) );
        return( 0 );
    }

    MPI_CHK( mpi_copy( &X, A ) );
    MPI_CHK( mpi_copy( &Y, B ) );
    X.s = Y.s = 1;

    MPI_CHK( mpi_grow( &Z, A->n + 2 ) );
    MPI_CHK( mpi_lset( &Z,  0 ) );
    MPI_CHK( mpi_grow( &T1, 2 ) );
    MPI_CHK( mpi_grow( &T2, 3 ) );

    k = mpi_msb( &Y ) % biL;
    if( k < biL - 1 )
    {
        k = biL - 1 - k;
        MPI_CHK( mpi_shift_l( &X, k ) );
        MPI_CHK( mpi_shift_l( &Y, k ) );
    }
    else k = 0;

    n = X.n - 1;
    t = Y.n - 1;
    MPI_CHK( mpi_shift_l( &Y, biL * ( n - t ) ) );

    while( mpi_cmp_mpi( &X, &Y ) >= 0 )
    {
        Z.p[n - t]++;
        MPI_CHK( mpi_sub_mpi( &X, &X, &Y ) );
    }
    MPI_CHK( mpi_shift_r( &Y, biL * ( n - t ) ) );

    for( i = n; i > t ; i-- )
    {
        if( X.p[i] >= Y.p[t] )
            Z.p[i - t - 1] = ~0;
        else
        {
            Z.p[i - t - 1] = int_div_int( X.p[i], X.p[i - 1], Y.p[t], NULL);
        }

        Z.p[i - t - 1]++;
        do
        {
            Z.p[i - t - 1]--;

            MPI_CHK( mpi_lset( &T1, 0 ) );
            T1.p[0] = ( t < 1 ) ? 0 : Y.p[t - 1];
            T1.p[1] = Y.p[t];
            MPI_CHK( mpi_mul_int( &T1, &T1, Z.p[i - t - 1] ) );

            MPI_CHK( mpi_lset( &T2, 0 ) );
            T2.p[0] = ( i < 2 ) ? 0 : X.p[i - 2];
            T2.p[1] = ( i < 1 ) ? 0 : X.p[i - 1];
            T2.p[2] = X.p[i];
        }
        while( mpi_cmp_mpi( &T1, &T2 ) > 0 );

        MPI_CHK( mpi_mul_int( &T1, &Y, Z.p[i - t - 1] ) );
        MPI_CHK( mpi_shift_l( &T1,  biL * ( i - t - 1 ) ) );
        MPI_CHK( mpi_sub_mpi( &X, &X, &T1 ) );

        if( mpi_cmp_int( &X, 0 ) < 0 )
        {
            MPI_CHK( mpi_copy( &T1, &Y ) );
            MPI_CHK( mpi_shift_l( &T1, biL * ( i - t - 1 ) ) );
            MPI_CHK( mpi_add_mpi( &X, &X, &T1 ) );
            Z.p[i - t - 1]--;
        }
    }

    if( Q != NULL )
    {
        MPI_CHK( mpi_copy( Q, &Z ) );
        Q->s = A->s * B->s;
    }

    if( R != NULL )
    {
        MPI_CHK( mpi_shift_r( &X, k ) );
        X.s = A->s;
        MPI_CHK( mpi_copy( R, &X ) );

        if( mpi_cmp_int( R, 0 ) == 0 )
            R->s = 1;
    }

cleanup:

    mpi_free( &X ); mpi_free( &Y ); mpi_free( &Z );
    mpi_free( &T1 ); mpi_free( &T2 );

    return( ret );
}

/*
 * Division by int: A = Q * b + R
 */
int mpi_div_int( mpi *Q, mpi *R, const mpi *A, t_sint b )
{
    mpi _B;
    t_uint p[1];

    p[0] = ( b < 0 ) ? -b : b;
    _B.s = ( b < 0 ) ? -1 : 1;
    _B.n = 1;
    _B.p = p;

    return( mpi_div_mpi( Q, R, A, &_B ) );
}

/*
 * Modulo: R = A mod B
 */
int mpi_mod_mpi( mpi *R, const mpi *A, const mpi *B )
{
    int ret;

    if( mpi_cmp_int( B, 0 ) < 0 )
        return( POLARSSL_ERR_MPI_NEGATIVE_VALUE );

    MPI_CHK( mpi_div_mpi( NULL, R, A, B ) );

    while( mpi_cmp_int( R, 0 ) < 0 )
      MPI_CHK( mpi_add_mpi( R, R, B ) );

    while( mpi_cmp_mpi( R, B ) >= 0 )
      MPI_CHK( mpi_sub_mpi( R, R, B ) );

cleanup:

    return( ret );
}

/*
 * Modulo: r = A mod b
 */
int mpi_mod_int( t_uint *r, const mpi *A, t_sint b )
{
    size_t i;
    t_uint x, y, z;

    if( b == 0 )
        return( POLARSSL_ERR_MPI_DIVISION_BY_ZERO );

    if( b < 0 )
        return( POLARSSL_ERR_MPI_NEGATIVE_VALUE );

    /*
     * handle trivial cases
     */
    if( b == 1 )
    {
        *r = 0;
        return( 0 );
    }

    if( b == 2 )
    {
        *r = A->p[0] & 1;
        return( 0 );
    }

    /*
     * general case
     */
    for( i = A->n, y = 0; i > 0; i-- )
    {
        x  = A->p[i - 1];
        y  = ( y << biH ) | ( x >> biH );
        z  = y / b;
        y -= z * b;

        x <<= biH;
        y  = ( y << biH ) | ( x >> biH );
        z  = y / b;
        y -= z * b;
    }

    /*
     * If A is negative, then the current y represents a negative value.
     * Flipping it to the positive side.
     */
    if( A->s < 0 && y != 0 )
        y = b - y;

    *r = y;

    return( 0 );
}

/*
 * Fast Montgomery initialization (thanks to Tom St Denis)
 */
static void mpi_montg_init( t_uint *mm, const mpi *N )
{
    t_uint x, m0 = N->p[0];
    unsigned int i;

    x  = m0;
    x += ( ( m0 + 2 ) & 4 ) << 1;

    for( i = biL; i >= 8; i /= 2 )
        x *= ( 2 - ( m0 * x ) );

    *mm = ~x + 1;
}

/*
 * Montgomery multiplication: A = A * B * R^-1 mod N  (HAC 14.36)
 */
static void mpi_montmul( mpi *A, const mpi *B, const mpi *N, t_uint mm,
                         const mpi *T )
{
    size_t i, n, m;
    t_uint u0, u1, *d;

    memset( T->p, 0, T->n * ciL );

    d = T->p;
    n = N->n;
    m = ( B->n < n ) ? B->n : n;

    for( i = 0; i < n; i++ )
    {
        /*
         * T = (T + u0*B + u1*N) / 2^biL
         */
        u0 = A->p[i];
        u1 = ( d[0] + u0 * B->p[0] ) * mm;

        mpi_mul_hlp( m, B->p, d, u0 );
        mpi_mul_hlp( n, N->p, d, u1 );

        *d++ = u0; d[n + 1] = 0;
    }

    memcpy( A->p, d, ( n + 1 ) * ciL );

    if( mpi_cmp_abs( A, N ) >= 0 )
        mpi_sub_hlp( n, N->p, A->p );
    else
        /* prevent timing attacks */
        mpi_sub_hlp( n, A->p, T->p );
}

/*
 * Montgomery reduction: A = A * R^-1 mod N
 */
static void mpi_montred( mpi *A, const mpi *N, t_uint mm, const mpi *T )
{
    t_uint z = 1;
    mpi U;

    U.n = U.s = (int) z;
    U.p = &z;

    mpi_montmul( A, &U, N, mm, T );
}

/*
 * Sliding-window exponentiation: X = A^E mod N  (HAC 14.85)
 */
int mpi_exp_mod( mpi *X, const mpi *A, const mpi *E, const mpi *N, mpi *_RR )
{
    int ret;
    size_t wbits, wsize, one = 1;
    size_t i, j, nblimbs;
    size_t bufsize, nbits;
    t_uint ei, mm, state;
    mpi RR, T, W[ 2 << POLARSSL_MPI_WINDOW_SIZE ], Apos;
    int neg;

    if( mpi_cmp_int( N, 0 ) < 0 || ( N->p[0] & 1 ) == 0 )
        return( POLARSSL_ERR_MPI_BAD_INPUT_DATA );

    if( mpi_cmp_int( E, 0 ) < 0 )
        return( POLARSSL_ERR_MPI_BAD_INPUT_DATA );

    /*
     * Init temps and window size
     */
    mpi_montg_init( &mm, N );
    mpi_init( &RR ); mpi_init( &T );
    mpi_init( &Apos );
    memset( W, 0, sizeof( W ) );

    i = mpi_msb( E );

    wsize = ( i > 671 ) ? 6 : ( i > 239 ) ? 5 :
            ( i >  79 ) ? 4 : ( i >  23 ) ? 3 : 1;

    if( wsize > POLARSSL_MPI_WINDOW_SIZE )
        wsize = POLARSSL_MPI_WINDOW_SIZE;

    j = N->n + 1;
    MPI_CHK( mpi_grow( X, j ) );
    MPI_CHK( mpi_grow( &W[1],  j ) );
    MPI_CHK( mpi_grow( &T, j * 2 ) );

    /*
     * Compensate for negative A (and correct at the end)
     */
    neg = ( A->s == -1 );
    if( neg )
    {
        MPI_CHK( mpi_copy( &Apos, A ) );
        Apos.s = 1;
        A = &Apos;
    }

    /*
     * If 1st call, pre-compute R^2 mod N
     */
    if( _RR == NULL || _RR->p == NULL )
    {
        MPI_CHK( mpi_lset( &RR, 1 ) );
        MPI_CHK( mpi_shift_l( &RR, N->n * 2 * biL ) );
        MPI_CHK( mpi_mod_mpi( &RR, &RR, N ) );

        if( _RR != NULL )
            memcpy( _RR, &RR, sizeof( mpi ) );
    }
    else
        memcpy( &RR, _RR, sizeof( mpi ) );

    /*
     * W[1] = A * R^2 * R^-1 mod N = A * R mod N
     */
    if( mpi_cmp_mpi( A, N ) >= 0 )
        MPI_CHK( mpi_mod_mpi( &W[1], A, N ) );
    else
        MPI_CHK( mpi_copy( &W[1], A ) );

    mpi_montmul( &W[1], &RR, N, mm, &T );

    /*
     * X = R^2 * R^-1 mod N = R mod N
     */
    MPI_CHK( mpi_copy( X, &RR ) );
    mpi_montred( X, N, mm, &T );

    if( wsize > 1 )
    {
        /*
         * W[1 << (wsize - 1)] = W[1] ^ (wsize - 1)
         */
        j =  one << ( wsize - 1 );

        MPI_CHK( mpi_grow( &W[j], N->n + 1 ) );
        MPI_CHK( mpi_copy( &W[j], &W[1]    ) );

        for( i = 0; i < wsize - 1; i++ )
            mpi_montmul( &W[j], &W[j], N, mm, &T );

        /*
         * W[i] = W[i - 1] * W[1]
         */
        for( i = j + 1; i < ( one << wsize ); i++ )
        {
            MPI_CHK( mpi_grow( &W[i], N->n + 1 ) );
            MPI_CHK( mpi_copy( &W[i], &W[i - 1] ) );

            mpi_montmul( &W[i], &W[1], N, mm, &T );
        }
    }

    nblimbs = E->n;
    bufsize = 0;
    nbits   = 0;
    wbits   = 0;
    state   = 0;

    while( 1 )
    {
        if( bufsize == 0 )
        {
            if( nblimbs == 0 )
                break;

            nblimbs--;

            bufsize = sizeof( t_uint ) << 3;
        }

        bufsize--;

        ei = (E->p[nblimbs] >> bufsize) & 1;

        /*
         * skip leading 0s
         */
        if( ei == 0 && state == 0 )
            continue;

        if( ei == 0 && state == 1 )
        {
            /*
             * out of window, square X
             */
            mpi_montmul( X, X, N, mm, &T );
            continue;
        }

        /*
         * add ei to current window
         */
        state = 2;

        nbits++;
        wbits |= ( ei << ( wsize - nbits ) );

        if( nbits == wsize )
        {
            /*
             * X = X^wsize R^-1 mod N
             */
            for( i = 0; i < wsize; i++ )
                mpi_montmul( X, X, N, mm, &T );

            /*
             * X = X * W[wbits] R^-1 mod N
             */
            mpi_montmul( X, &W[wbits], N, mm, &T );

            state--;
            nbits = 0;
            wbits = 0;
        }
    }

    /*
     * process the remaining bits
     */
    for( i = 0; i < nbits; i++ )
    {
        mpi_montmul( X, X, N, mm, &T );

        wbits <<= 1;

        if( ( wbits & ( one << wsize ) ) != 0 )
            mpi_montmul( X, &W[1], N, mm, &T );
    }

    /*
     * X = A^E * R * R^-1 mod N = A^E mod N
     */
    mpi_montred( X, N, mm, &T );

    if( neg && E->n != 0 && ( E->p[0] & 1 ) != 0 )
    {
        X->s = -1;
        MPI_CHK( mpi_add_mpi( X, N, X ) );
    }

cleanup:

    for( i = ( one << ( wsize - 1 ) ); i < ( one << wsize ); i++ )
        mpi_free( &W[i] );

    mpi_free( &W[1] ); mpi_free( &T ); mpi_free( &Apos );

    if( _RR == NULL || _RR->p == NULL )
        mpi_free( &RR );

    return( ret );
}

/*
 * Greatest common divisor: G = gcd(A, B)  (HAC 14.54)
 */
int mpi_gcd( mpi *G, const mpi *A, const mpi *B )
{
    int ret;
    size_t lz, lzt;
    mpi TG, TA, TB;

    mpi_init( &TG ); mpi_init( &TA ); mpi_init( &TB );

    MPI_CHK( mpi_copy( &TA, A ) );
    MPI_CHK( mpi_copy( &TB, B ) );

    lz = mpi_lsb( &TA );
    lzt = mpi_lsb( &TB );

    if( lzt < lz )
        lz = lzt;

    MPI_CHK( mpi_shift_r( &TA, lz ) );
    MPI_CHK( mpi_shift_r( &TB, lz ) );

    TA.s = TB.s = 1;

    while( mpi_cmp_int( &TA, 0 ) != 0 )
    {
        MPI_CHK( mpi_shift_r( &TA, mpi_lsb( &TA ) ) );
        MPI_CHK( mpi_shift_r( &TB, mpi_lsb( &TB ) ) );

        if( mpi_cmp_mpi( &TA, &TB ) >= 0 )
        {
            MPI_CHK( mpi_sub_abs( &TA, &TA, &TB ) );
            MPI_CHK( mpi_shift_r( &TA, 1 ) );
        }
        else
        {
            MPI_CHK( mpi_sub_abs( &TB, &TB, &TA ) );
            MPI_CHK( mpi_shift_r( &TB, 1 ) );
        }
    }

    MPI_CHK( mpi_shift_l( &TB, lz ) );
    MPI_CHK( mpi_copy( G, &TB ) );

cleanup:

    mpi_free( &TG ); mpi_free( &TA ); mpi_free( &TB );

    return( ret );
}

/*
 * Fill X with size bytes of random.
 *
 * Use a temporary bytes representation to make sure the result is the same
 * regardless of the platform endianness (useful when f_rng is actually
 * deterministic, eg for tests).
 */
int mpi_fill_random( mpi *X, size_t size,
                     int (*f_rng)(void *, unsigned char *, size_t),
                     void *p_rng )
{
    int ret;
    unsigned char buf[POLARSSL_MPI_MAX_SIZE];

    if( size > POLARSSL_MPI_MAX_SIZE )
        return( POLARSSL_ERR_MPI_BAD_INPUT_DATA );

    MPI_CHK( f_rng( p_rng, buf, size ) );
    MPI_CHK( mpi_read_binary( X, buf, size ) );

cleanup:
    polarssl_zeroize( buf, sizeof( buf ) );
<<<<<<< HEAD

=======
>>>>>>> 825c3db1
    return( ret );
}

/*
 * Modular inverse: X = A^-1 mod N  (HAC 14.61 / 14.64)
 */
int mpi_inv_mod( mpi *X, const mpi *A, const mpi *N )
{
    int ret;
    mpi G, TA, TU, U1, U2, TB, TV, V1, V2;

    if( mpi_cmp_int( N, 1 ) <= 0 )
        return( POLARSSL_ERR_MPI_BAD_INPUT_DATA );

    mpi_init( &TA ); mpi_init( &TU ); mpi_init( &U1 ); mpi_init( &U2 );
    mpi_init( &G ); mpi_init( &TB ); mpi_init( &TV );
    mpi_init( &V1 ); mpi_init( &V2 );

    MPI_CHK( mpi_gcd( &G, A, N ) );

    if( mpi_cmp_int( &G, 1 ) != 0 )
    {
        ret = POLARSSL_ERR_MPI_NOT_ACCEPTABLE;
        goto cleanup;
    }

    MPI_CHK( mpi_mod_mpi( &TA, A, N ) );
    MPI_CHK( mpi_copy( &TU, &TA ) );
    MPI_CHK( mpi_copy( &TB, N ) );
    MPI_CHK( mpi_copy( &TV, N ) );

    MPI_CHK( mpi_lset( &U1, 1 ) );
    MPI_CHK( mpi_lset( &U2, 0 ) );
    MPI_CHK( mpi_lset( &V1, 0 ) );
    MPI_CHK( mpi_lset( &V2, 1 ) );

    do
    {
        while( ( TU.p[0] & 1 ) == 0 )
        {
            MPI_CHK( mpi_shift_r( &TU, 1 ) );

            if( ( U1.p[0] & 1 ) != 0 || ( U2.p[0] & 1 ) != 0 )
            {
                MPI_CHK( mpi_add_mpi( &U1, &U1, &TB ) );
                MPI_CHK( mpi_sub_mpi( &U2, &U2, &TA ) );
            }

            MPI_CHK( mpi_shift_r( &U1, 1 ) );
            MPI_CHK( mpi_shift_r( &U2, 1 ) );
        }

        while( ( TV.p[0] & 1 ) == 0 )
        {
            MPI_CHK( mpi_shift_r( &TV, 1 ) );

            if( ( V1.p[0] & 1 ) != 0 || ( V2.p[0] & 1 ) != 0 )
            {
                MPI_CHK( mpi_add_mpi( &V1, &V1, &TB ) );
                MPI_CHK( mpi_sub_mpi( &V2, &V2, &TA ) );
            }

            MPI_CHK( mpi_shift_r( &V1, 1 ) );
            MPI_CHK( mpi_shift_r( &V2, 1 ) );
        }

        if( mpi_cmp_mpi( &TU, &TV ) >= 0 )
        {
            MPI_CHK( mpi_sub_mpi( &TU, &TU, &TV ) );
            MPI_CHK( mpi_sub_mpi( &U1, &U1, &V1 ) );
            MPI_CHK( mpi_sub_mpi( &U2, &U2, &V2 ) );
        }
        else
        {
            MPI_CHK( mpi_sub_mpi( &TV, &TV, &TU ) );
            MPI_CHK( mpi_sub_mpi( &V1, &V1, &U1 ) );
            MPI_CHK( mpi_sub_mpi( &V2, &V2, &U2 ) );
        }
    }
    while( mpi_cmp_int( &TU, 0 ) != 0 );

    while( mpi_cmp_int( &V1, 0 ) < 0 )
        MPI_CHK( mpi_add_mpi( &V1, &V1, N ) );

    while( mpi_cmp_mpi( &V1, N ) >= 0 )
        MPI_CHK( mpi_sub_mpi( &V1, &V1, N ) );

    MPI_CHK( mpi_copy( X, &V1 ) );

cleanup:

    mpi_free( &TA ); mpi_free( &TU ); mpi_free( &U1 ); mpi_free( &U2 );
    mpi_free( &G ); mpi_free( &TB ); mpi_free( &TV );
    mpi_free( &V1 ); mpi_free( &V2 );

    return( ret );
}

#if defined(POLARSSL_GENPRIME)

static const int small_prime[] =
{
        3,    5,    7,   11,   13,   17,   19,   23,
       29,   31,   37,   41,   43,   47,   53,   59,
       61,   67,   71,   73,   79,   83,   89,   97,
      101,  103,  107,  109,  113,  127,  131,  137,
      139,  149,  151,  157,  163,  167,  173,  179,
      181,  191,  193,  197,  199,  211,  223,  227,
      229,  233,  239,  241,  251,  257,  263,  269,
      271,  277,  281,  283,  293,  307,  311,  313,
      317,  331,  337,  347,  349,  353,  359,  367,
      373,  379,  383,  389,  397,  401,  409,  419,
      421,  431,  433,  439,  443,  449,  457,  461,
      463,  467,  479,  487,  491,  499,  503,  509,
      521,  523,  541,  547,  557,  563,  569,  571,
      577,  587,  593,  599,  601,  607,  613,  617,
      619,  631,  641,  643,  647,  653,  659,  661,
      673,  677,  683,  691,  701,  709,  719,  727,
      733,  739,  743,  751,  757,  761,  769,  773,
      787,  797,  809,  811,  821,  823,  827,  829,
      839,  853,  857,  859,  863,  877,  881,  883,
      887,  907,  911,  919,  929,  937,  941,  947,
      953,  967,  971,  977,  983,  991,  997, -103
};

/*
 * Small divisors test (X must be positive)
 *
 * Return values:
 * 0: no small factor (possible prime, more tests needed)
 * 1: certain prime
 * POLARSSL_ERR_MPI_NOT_ACCEPTABLE: certain non-prime
 * other negative: error
 */
static int mpi_check_small_factors( const mpi *X )
{
    int ret = 0;
    size_t i;
    t_uint r;

    if( ( X->p[0] & 1 ) == 0 )
        return( POLARSSL_ERR_MPI_NOT_ACCEPTABLE );

    for( i = 0; small_prime[i] > 0; i++ )
    {
        if( mpi_cmp_int( X, small_prime[i] ) <= 0 )
            return( 1 );

        MPI_CHK( mpi_mod_int( &r, X, small_prime[i] ) );

        if( r == 0 )
            return( POLARSSL_ERR_MPI_NOT_ACCEPTABLE );
    }

cleanup:
    return( ret );
}

/*
 * Miller-Rabin pseudo-primality test  (HAC 4.24)
 */
static int mpi_miller_rabin( const mpi *X,
                             int (*f_rng)(void *, unsigned char *, size_t),
                             void *p_rng )
{
    int ret, count;
    size_t i, j, k, n, s;
    mpi W, R, T, A, RR;

    mpi_init( &W ); mpi_init( &R ); mpi_init( &T ); mpi_init( &A );
    mpi_init( &RR );

    /*
     * W = |X| - 1
     * R = W >> lsb( W )
     */
    MPI_CHK( mpi_sub_int( &W, X, 1 ) );
    s = mpi_lsb( &W );
    MPI_CHK( mpi_copy( &R, &W ) );
    MPI_CHK( mpi_shift_r( &R, s ) );

    i = mpi_msb( X );
    /*
     * HAC, table 4.4
     */
    n = ( ( i >= 1300 ) ?  2 : ( i >=  850 ) ?  3 :
          ( i >=  650 ) ?  4 : ( i >=  350 ) ?  8 :
          ( i >=  250 ) ? 12 : ( i >=  150 ) ? 18 : 27 );

    for( i = 0; i < n; i++ )
    {
        /*
         * pick a random A, 1 < A < |X| - 1
         */

        count = 0;
        do {
            MPI_CHK( mpi_fill_random( &A, X->n * ciL, f_rng, p_rng ) );

            j = mpi_msb( &A );
            k = mpi_msb( &W );
            if (j > k) {
                MPI_CHK( mpi_shift_r( &A, j - k ) );
            }

            if (count++ > 30) {
                return POLARSSL_ERR_MPI_NOT_ACCEPTABLE;
            }

        } while ( (mpi_cmp_mpi( &A, &W ) >= 0) ||
                  (mpi_cmp_int( &A, 1 )  <= 0)    );

        /*
         * A = A^R mod |X|
         */
        MPI_CHK( mpi_exp_mod( &A, &A, &R, X, &RR ) );

        if( mpi_cmp_mpi( &A, &W ) == 0 ||
            mpi_cmp_int( &A,  1 ) == 0 )
            continue;

        j = 1;
        while( j < s && mpi_cmp_mpi( &A, &W ) != 0 )
        {
            /*
             * A = A * A mod |X|
             */
            MPI_CHK( mpi_mul_mpi( &T, &A, &A ) );
            MPI_CHK( mpi_mod_mpi( &A, &T, X  ) );

            if( mpi_cmp_int( &A, 1 ) == 0 )
                break;

            j++;
        }

        /*
         * not prime if A != |X| - 1 or A == 1
         */
        if( mpi_cmp_mpi( &A, &W ) != 0 ||
            mpi_cmp_int( &A,  1 ) == 0 )
        {
            ret = POLARSSL_ERR_MPI_NOT_ACCEPTABLE;
            break;
        }
    }

cleanup:
    mpi_free( &W ); mpi_free( &R ); mpi_free( &T ); mpi_free( &A );
    mpi_free( &RR );

    return( ret );
}

/*
 * Pseudo-primality test: small factors, then Miller-Rabin
 */
int mpi_is_prime( mpi *X,
                  int (*f_rng)(void *, unsigned char *, size_t),
                  void *p_rng )
{
    int ret;
    mpi XX;

    XX.s = 1;
    XX.n = X->n;
    XX.p = X->p;

    if( mpi_cmp_int( &XX, 0 ) == 0 ||
        mpi_cmp_int( &XX, 1 ) == 0 )
        return( POLARSSL_ERR_MPI_NOT_ACCEPTABLE );

    if( mpi_cmp_int( &XX, 2 ) == 0 )
        return( 0 );

    if( ( ret = mpi_check_small_factors( &XX ) ) != 0 )
    {
        if( ret == 1 )
            return( 0 );

        return( ret );
    }

    return( mpi_miller_rabin( &XX, f_rng, p_rng ) );
}

/*
 * Prime number generation
 */
int mpi_gen_prime( mpi *X, size_t nbits, int dh_flag,
                   int (*f_rng)(void *, unsigned char *, size_t),
                   void *p_rng )
{
    int ret;
    size_t k, n;
    t_uint r;
    mpi Y;

    if( nbits < 3 || nbits > POLARSSL_MPI_MAX_BITS )
        return( POLARSSL_ERR_MPI_BAD_INPUT_DATA );

    mpi_init( &Y );

    n = BITS_TO_LIMBS( nbits );

    MPI_CHK( mpi_fill_random( X, n * ciL, f_rng, p_rng ) );

    k = mpi_msb( X );
    if( k > nbits ) MPI_CHK( mpi_shift_r( X, k - nbits + 1 ) );

    mpi_set_bit( X, nbits-1, 1 );

    X->p[0] |= 1;

    if( dh_flag == 0 )
    {
        while( ( ret = mpi_is_prime( X, f_rng, p_rng ) ) != 0 )
        {
            if( ret != POLARSSL_ERR_MPI_NOT_ACCEPTABLE )
                goto cleanup;

            MPI_CHK( mpi_add_int( X, X, 2 ) );
        }
    }
    else
    {
        /*
         * An necessary condition for Y and X = 2Y + 1 to be prime
         * is X = 2 mod 3 (which is equivalent to Y = 2 mod 3).
         * Make sure it is satisfied, while keeping X = 3 mod 4
         */

        X->p[0] |= 2;

        MPI_CHK( mpi_mod_int( &r, X, 3 ) );
        if( r == 0 )
            MPI_CHK( mpi_add_int( X, X, 8 ) );
        else if( r == 1 )
            MPI_CHK( mpi_add_int( X, X, 4 ) );

        /* Set Y = (X-1) / 2, which is X / 2 because X is odd */
        MPI_CHK( mpi_copy( &Y, X ) );
        MPI_CHK( mpi_shift_r( &Y, 1 ) );

        while( 1 )
        {
            /*
             * First, check small factors for X and Y
             * before doing Miller-Rabin on any of them
             */
            if( ( ret = mpi_check_small_factors(  X         ) ) == 0 &&
                ( ret = mpi_check_small_factors( &Y         ) ) == 0 &&
                ( ret = mpi_miller_rabin(  X, f_rng, p_rng  ) ) == 0 &&
                ( ret = mpi_miller_rabin( &Y, f_rng, p_rng  ) ) == 0 )
            {
                break;
            }

            if( ret != POLARSSL_ERR_MPI_NOT_ACCEPTABLE )
                goto cleanup;

            /*
             * Next candidates. We want to preserve Y = (X-1) / 2 and
             * Y = 1 mod 2 and Y = 2 mod 3 (eq X = 3 mod 4 and X = 2 mod 3)
             * so up Y by 6 and X by 12.
             */
            MPI_CHK( mpi_add_int(  X,  X, 12 ) );
            MPI_CHK( mpi_add_int( &Y, &Y, 6  ) );
        }
    }

cleanup:

    mpi_free( &Y );

    return( ret );
}

#endif /* POLARSSL_GENPRIME */

#if defined(POLARSSL_SELF_TEST)

#define GCD_PAIR_COUNT  3

static const int gcd_pairs[GCD_PAIR_COUNT][3] =
{
    { 693, 609, 21 },
    { 1764, 868, 28 },
    { 768454923, 542167814, 1 }
};

/*
 * Checkup routine
 */
int mpi_self_test( int verbose )
{
    int ret, i;
    mpi A, E, N, X, Y, U, V;

    mpi_init( &A ); mpi_init( &E ); mpi_init( &N ); mpi_init( &X );
    mpi_init( &Y ); mpi_init( &U ); mpi_init( &V );

    MPI_CHK( mpi_read_string( &A, 16,
        "EFE021C2645FD1DC586E69184AF4A31E" \
        "D5F53E93B5F123FA41680867BA110131" \
        "944FE7952E2517337780CB0DB80E61AA" \
        "E7C8DDC6C5C6AADEB34EB38A2F40D5E6" ) );

    MPI_CHK( mpi_read_string( &E, 16,
        "B2E7EFD37075B9F03FF989C7C5051C20" \
        "34D2A323810251127E7BF8625A4F49A5" \
        "F3E27F4DA8BD59C47D6DAABA4C8127BD" \
        "5B5C25763222FEFCCFC38B832366C29E" ) );

    MPI_CHK( mpi_read_string( &N, 16,
        "0066A198186C18C10B2F5ED9B522752A" \
        "9830B69916E535C8F047518A889A43A5" \
        "94B6BED27A168D31D4A52F88925AA8F5" ) );

    MPI_CHK( mpi_mul_mpi( &X, &A, &N ) );

    MPI_CHK( mpi_read_string( &U, 16,
        "602AB7ECA597A3D6B56FF9829A5E8B85" \
        "9E857EA95A03512E2BAE7391688D264A" \
        "A5663B0341DB9CCFD2C4C5F421FEC814" \
        "8001B72E848A38CAE1C65F78E56ABDEF" \
        "E12D3C039B8A02D6BE593F0BBBDA56F1" \
        "ECF677152EF804370C1A305CAF3B5BF1" \
        "30879B56C61DE584A0F53A2447A51E" ) );

    if( verbose != 0 )
        polarssl_printf( "  MPI test #1 (mul_mpi): " );

    if( mpi_cmp_mpi( &X, &U ) != 0 )
    {
        if( verbose != 0 )
            polarssl_printf( "failed\n" );

        ret = 1;
        goto cleanup;
    }

    if( verbose != 0 )
        polarssl_printf( "passed\n" );

    MPI_CHK( mpi_div_mpi( &X, &Y, &A, &N ) );

    MPI_CHK( mpi_read_string( &U, 16,
        "256567336059E52CAE22925474705F39A94" ) );

    MPI_CHK( mpi_read_string( &V, 16,
        "6613F26162223DF488E9CD48CC132C7A" \
        "0AC93C701B001B092E4E5B9F73BCD27B" \
        "9EE50D0657C77F374E903CDFA4C642" ) );

    if( verbose != 0 )
        polarssl_printf( "  MPI test #2 (div_mpi): " );

    if( mpi_cmp_mpi( &X, &U ) != 0 ||
        mpi_cmp_mpi( &Y, &V ) != 0 )
    {
        if( verbose != 0 )
            polarssl_printf( "failed\n" );

        ret = 1;
        goto cleanup;
    }

    if( verbose != 0 )
        polarssl_printf( "passed\n" );

    MPI_CHK( mpi_exp_mod( &X, &A, &E, &N, NULL ) );

    MPI_CHK( mpi_read_string( &U, 16,
        "36E139AEA55215609D2816998ED020BB" \
        "BD96C37890F65171D948E9BC7CBAA4D9" \
        "325D24D6A3C12710F10A09FA08AB87" ) );

    if( verbose != 0 )
        polarssl_printf( "  MPI test #3 (exp_mod): " );

    if( mpi_cmp_mpi( &X, &U ) != 0 )
    {
        if( verbose != 0 )
            polarssl_printf( "failed\n" );

        ret = 1;
        goto cleanup;
    }

    if( verbose != 0 )
        polarssl_printf( "passed\n" );

    MPI_CHK( mpi_inv_mod( &X, &A, &N ) );

    MPI_CHK( mpi_read_string( &U, 16,
        "003A0AAEDD7E784FC07D8F9EC6E3BFD5" \
        "C3DBA76456363A10869622EAC2DD84EC" \
        "C5B8A74DAC4D09E03B5E0BE779F2DF61" ) );

    if( verbose != 0 )
        polarssl_printf( "  MPI test #4 (inv_mod): " );

    if( mpi_cmp_mpi( &X, &U ) != 0 )
    {
        if( verbose != 0 )
            polarssl_printf( "failed\n" );

        ret = 1;
        goto cleanup;
    }

    if( verbose != 0 )
        polarssl_printf( "passed\n" );

    if( verbose != 0 )
        polarssl_printf( "  MPI test #5 (simple gcd): " );

    for( i = 0; i < GCD_PAIR_COUNT; i++ )
    {
        MPI_CHK( mpi_lset( &X, gcd_pairs[i][0] ) );
        MPI_CHK( mpi_lset( &Y, gcd_pairs[i][1] ) );

        MPI_CHK( mpi_gcd( &A, &X, &Y ) );

        if( mpi_cmp_int( &A, gcd_pairs[i][2] ) != 0 )
        {
            if( verbose != 0 )
                polarssl_printf( "failed at %d\n", i );

            ret = 1;
            goto cleanup;
        }
    }

    if( verbose != 0 )
        polarssl_printf( "passed\n" );

cleanup:

    if( ret != 0 && verbose != 0 )
        polarssl_printf( "Unexpected error, return code = %08X\n", ret );

    mpi_free( &A ); mpi_free( &E ); mpi_free( &N ); mpi_free( &X );
    mpi_free( &Y ); mpi_free( &U ); mpi_free( &V );

    if( verbose != 0 )
        polarssl_printf( "\n" );

    return( ret );
}

#endif /* POLARSSL_SELF_TEST */

#endif /* POLARSSL_BIGNUM_C */<|MERGE_RESOLUTION|>--- conflicted
+++ resolved
@@ -1885,10 +1885,6 @@
 
 cleanup:
     polarssl_zeroize( buf, sizeof( buf ) );
-<<<<<<< HEAD
-
-=======
->>>>>>> 825c3db1
     return( ret );
 }
 
